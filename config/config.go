--- conflicted
+++ resolved
@@ -1,9 +1,9 @@
 package config
 
 import (
-<<<<<<< HEAD
 	"crypto"
 	"errors"
+	"time"
 )
 
 type SupportedHashes []crypto.Hash
@@ -44,10 +44,6 @@
 	Responders             []string
 	OverrideGlobalUpstream bool `yaml:"override-global-upstream"`
 }
-=======
-	"time"
-)
->>>>>>> 3d36af21
 
 type ConfigDuration struct {
 	time.Duration
@@ -83,17 +79,13 @@
 		CacheFolder string `yaml:"cache-folder"`
 	}
 
-<<<<<<< HEAD
 	SupportedHashes SupportedHashes `yaml:"supported-hashes"`
 
-	Fetcher FetcherConfig
-=======
 	Fetcher struct {
 		Timeout            ConfigDuration
 		Proxies            []string
 		UpstreamResponders []string `yaml:"upstream-responders"`
 	}
->>>>>>> 3d36af21
 
 	Definitions struct {
 		CertWatchFolder string `yaml:"cert-watch-folder"`
